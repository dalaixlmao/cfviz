--- conflicted
+++ resolved
@@ -528,17 +528,11 @@
   var con = p.split('-')[0];
   var index = p.split('-')[1];
 
-<<<<<<< HEAD
   var url = '';
-  if (con.length < 4)
+  if (con.length <= 4)
     url = 'https://codeforces.com/contest/' + con + '/problem/' + index;
   else
     url = 'https://codeforces.com/problemset/gymProblem/' + con + '/' + index;
-=======
-  var url = "";
-  if (con.length <= 4) url = "https://codeforces.com/contest/" + con + "/problem/" + index;
-  else url = "https://codeforces.com/problemset/gymProblem/" + con + "/" + index;
->>>>>>> e893e38e
 
   return url;
 }
