<!doctype html>
<html prefix="og: http://ogp.me/ns#">

<head>
<<<<<<< HEAD
    <meta charset="utf-8">
    <meta http-equiv="X-UA-Compatible" content="IE=edge">
    <meta name="description" content="Codeforces Visualizer. Visualize, analyze and compare codeforces user profiles. Compare max/min rating, number of contests participated, max positive rating change, max negative rating change, best position in contest, worst position in contest, number of total solved problem, levels of solved problems, category or tags of solved problems and many more.">
    <meta name="viewport" content="width=device-width, initial-scale=1.0, minimum-scale=1.0">
    <title>Codeforces Visualizer</title>
    <!-- Open Graph meta -->
    <meta property="og:url" content="http://cfviz.netlify.com" />
    <meta property="og:title" content="Codeforces Visualizer" />
    <meta property="og:description" content="Visually analyze and compare codeforces user profiles" />
    <meta property="og:image" content="http://cfviz.netlify.com/images/og.jpg" />
    <meta property="fb:app_id" content="1843052242620434" />
    <!-- Add to homescreen for Chrome on Android -->
    <meta name="mobile-web-app-capable" content="yes">
    <link rel="icon" sizes="192x192" href="images/android-desktop.png">
    <!-- Add to homescreen for Safari on iOS -->
    <meta name="apple-mobile-web-app-capable" content="yes">
    <meta name="apple-mobile-web-app-status-bar-style" content="black">
    <meta name="apple-mobile-web-app-title" content="Material Design Lite">
    <link rel="apple-touch-icon-precomposed" href="images/ios-desktop.png">
    <!-- Tile icon for Win8 (144x144 + tile color) -->
    <meta name="msapplication-TileImage" content="images/touch/ms-touch-icon-144x144-precomposed.png">
    <meta name="msapplication-TileColor" content="#3372DF">
    <link rel="shortcut icon" href="images/favicon.png">
    <link rel="stylesheet" href="https://fonts.googleapis.com/css?family=Roboto:regular,bold,italic,thin,light,bolditalic,black,medium&amp;lang=en">
    <link rel="stylesheet" href="https://fonts.googleapis.com/icon?family=Material+Icons">
    <link rel="stylesheet" href="https://code.getmdl.io/1.3.0/material.cyan-light_blue.min.css">
    <link rel="stylesheet" href="styles/style.css">
=======
  <meta charset="utf-8">
  <meta http-equiv="X-UA-Compatible" content="IE=edge">
  <meta name="description" content="Codeforces Visualizer. Visualize, analyze and compare codeforces user profiles. Compare max/min rating, number of contests participated, max positive rating change, max negative rating change, best position in contest, worst position in contest, number of total solved problem, levels of solved problems, category or tags of solved problems and many more. Know how many problems someone solved and lot more">
  <meta name="viewport" content="width=device-width, initial-scale=1.0, minimum-scale=1.0">
  <title>Codeforces Visualizer</title>
  <!-- Open Graph meta -->
  <meta property="og:url" content="http://cfviz.netlify.com" />
  <meta property="og:title" content="Codeforces Visualizer" />
  <meta property="og:description" content="Visually analyze and compare codeforces user profiles" />
  <meta property="og:image" content="http://cfviz.netlify.com/images/og.jpg" />
  <meta property="fb:app_id" content="1843052242620434" />
  <!-- Add to homescreen for Chrome on Android -->
  <meta name="mobile-web-app-capable" content="yes">
  <link rel="icon" sizes="192x192" href="images/android-desktop.png">
  <!-- Add to homescreen for Safari on iOS -->
  <meta name="apple-mobile-web-app-capable" content="yes">
  <meta name="apple-mobile-web-app-status-bar-style" content="black">
  <meta name="apple-mobile-web-app-title" content="Material Design Lite">
  <link rel="apple-touch-icon-precomposed" href="images/ios-desktop.png">
  <!-- Tile icon for Win8 (144x144 + tile color) -->
  <meta name="msapplication-TileImage" content="images/touch/ms-touch-icon-144x144-precomposed.png">
  <meta name="msapplication-TileColor" content="#3372DF">
  <link rel="shortcut icon" href="images/favicon.png">
  <link rel="stylesheet" href="https://fonts.googleapis.com/css?family=Roboto:regular,bold,italic,thin,light,bolditalic,black,medium&amp;lang=en">
  <link rel="stylesheet" href="https://fonts.googleapis.com/icon?family=Material+Icons">
  <link rel="stylesheet" href="https://code.getmdl.io/1.3.0/material.cyan-light_blue.min.css">
  <link rel="stylesheet" href="styles/style.css">
>>>>>>> fbe7575e
</head>

<body>
    <div id="fb-root"></div>
    <div class="layout mdl-layout mdl-js-layout mdl-layout--fixed-drawer mdl-layout--fixed-header">
        <header class="header mdl-layout__header mdl-color--grey-100 mdl-color-text--grey-600">
            <div class="mdl-layout__header-row">
                <span class="mdl-layout-title">Codeforces Visualizer</span>
                <div class="mdl-layout-spacer"></div>
                <a href="index.html" class="mdl-button mdl-js-button mdl-js-ripple-effect" data-upgraded=",MaterialButton,MaterialRipple"><i class="mdl-color-text--blue-grey-400 material-icons" role="presentation">home</i> Home<span class="mdl-button__ripple-container"><span class="mdl-ripple is-animating" style="width: 231.938px; height: 231.938px; transform: translate(-50%, -50%) translate(57px, 20px);"></span></span></a>
                <a href="compare.html" class="mdl-button mdl-js-button mdl-js-ripple-effect" data-upgraded=",MaterialButton,MaterialRipple"><i class="mdl-color-text--blue-grey-400 material-icons" role="presentation">compare</i> Compare<span class="mdl-button__ripple-container"><span class="mdl-ripple is-animating" style="width: 231.938px; height: 231.938px; transform: translate(-50%, -50%) translate(57px, 20px);"></span></span></a>
                <a href="about.html" class="mdl-button mdl-js-button mdl-js-ripple-effect" data-upgraded=",MaterialButton,MaterialRipple"><i class="mdl-color-text--blue-grey-400 material-icons" role="presentation">feedback</i> Say something<span class="mdl-button__ripple-container"><span class="mdl-ripple is-animating" style="width: 231.938px; height: 231.938px; transform: translate(-50%, -50%) translate(57px, 20px);"></span></span></a>
            </div>
        </header>
        <main class="mdl-layout__content mdl-color--grey-100">
            <div id="mainSpinner" class="mdl-spinner mdl-js-spinner"></div>
            <div class="mdl-grid content">
                <div class="handle-card mdl-color--white mdl-shadow--2dp mdl-cell mdl-cell--8-col">
                    <form action="" id="handleform">
                        <div class="hidden mdl-textfield mdl-js-textfield" id="handleDiv">
                            <input type="text" class="mdl-textfield__input" name="handle" id="handle">
                            <label class="mdl-textfield__label" for="handle">Codeforces User Handle</label>
                            <span id="handleDivErr" class="mdl-textfield__error">Couldn't find user. Network problem?</span>
                        </div>
                    </form>
                </div>
                <div id="verdicts" class="hidden to-clear to-hide card mdl-shadow--2dp mdl-cell mdl-cell--4-col mdl-cell--6-col-desktop">
                </div>
                <div id="langs" class="hidden to-clear to-hide card mdl-shadow--2dp mdl-cell mdl-cell--4-col mdl-cell--6-col-desktop">
                </div>
                <div id="tags" class="hidden to-clear to-hide card mdl-shadow--2dp mdl-cell mdl-cell--8-col">
                </div>
                <div id="levels" class="hidden to-clear to-hide card mdl-shadow--2dp mdl-cell mdl-cell--8-col mdl-cell--10-col-desktop">
                </div>
                <span class="mdl-tooltip" for="levels">Indexes in contest of the problems they have solved. All the subindexes like A1 A2 has been merged</span>
                <div id='numbers' class="hidden to-hide card mdl-shadow--2dp mdl-cell mdl-cell--8-col">
                    <table class="mdl-data-table mdl-js-data-table mdl-shadow--2dp">
                        <thead>
                            <tr>
                                <th class="mdl-data-table__cell--non-numeric">Some numbers about</th>
                                <th class="handle-text"></th>
                            </tr>
                        </thead>
                        <tbody>
                            <tr>
                                <td class="mdl-data-table__cell--non-numeric">Tried</td>
                                <td id="tried"></td>
                            </tr>
                            <tr>
                                <td class="mdl-data-table__cell--non-numeric">Solved</td>
                                <td id="solved"></td>
                            </tr>
                            <tr>
                                <td class="mdl-data-table__cell--non-numeric">Average attempts</td>
                                <td id="averageAttempt"></td>
                                <span class="mdl-tooltip" for="averageAttempt">Average submissions they had to make to solve a single problem</span>
                            </tr>
                            <tr>
                                <td class="mdl-data-table__cell--non-numeric">Max attempts</td>
                                <td id="maxAttempt"></td>
                                <span class="mdl-tooltip" for="maxAttempt">Maximum submissions they had to make to solve a single problem</span>
                            </tr>
                            <tr>
                                <td class="mdl-data-table__cell--non-numeric">Solved with one submission</td>
                                <td id="solvedWithOneSub"></td>
                                <span class="mdl-tooltip" for="solvedWithOneSub">Number of problems they solved with just one submission</span>
                            </tr>
                            <tr>
                                <td class="mdl-data-table__cell--non-numeric">Max AC(s)</td>
                                <td id="maxAc"></td>
                                <span class="mdl-tooltip" for="maxAc">Number of AC verdicts they got for a single problem. </span>
                            </tr>
                        </tbody>
                    </table>
                </div>
                <div id="contests" class="hidden to-hide card mdl-shadow--2dp mdl-cell mdl-cell--8-col">
                    <table class="mdl-data-table mdl-js-data-table mdl-shadow--2dp">
                        <tr>
                            <th class="mdl-data-table__cell--non-numeric">Contests of</th>
                            <th class="handle-text"></th>
                        </tr>
                        <tr>
                            <td class="mdl-data-table__cell--non-numeric">Number of contests</td>
                            <td id="contestCount"></td>
                        </tr>
                        <tr>
                            <td class="mdl-data-table__cell--non-numeric">Best rank</td>
                            <td id="best"></td>
                        </tr>
                        <tr>
                            <td class="mdl-data-table__cell--non-numeric">Worst rank</td>
                            <td id="worst"></td>
                        </tr>
                        <tr>
                            <td class="mdl-data-table__cell--non-numeric">Max up</td>
                            <td id="maxUp"></td>
                        </tr>
                        <tr>
                            <td class="mdl-data-table__cell--non-numeric">Max down</td>
                            <td id="maxDown"></td>
                        </tr>
                    </table>
                </div>
                <div id="unsolvedCon" class="hidden to-hide card mdl-shadow--2dp mdl-cell mdl-cell--8-col">
                    <span id="unsolvedTitle">Unsolved</span>
                    <div class="vertical-space"></div>
                    <div class="to-clear" id="unsolvedList"></div>
                </div>
                <div class="share-div to-hide mdl-cell mdl-cell--12-col">
                    <a class="hidden sharethis" href="javascript:fbShareResult()">share result</a>
                    <div class="vertical-space"></div>
                    <div class="fb-save" data-size="large" data-uri="http://cfviz.netlify.com"></div>
                    <div class="vertical-space"></div>
                    <div class="fb-like fb-recommend" data-width="200" data-href="http://cfviz.netlify.com" data-layout="standard" data-action="recommend" data-size="large" data-show-faces="true" data-share="false"></div>
                    <div class="vertical-space"></div>
                    <p> Developed by <a href="http://facebook.com/sjsakib">sjsakib</a></p>
                </div>
            </div>
        </main>
    </div>
    <script type="text/javascript" src="https://www.gstatic.com/charts/loader.js"></script>
    <script src="https://code.getmdl.io/1.3.0/material.min.js"></script>
    <script src="https://code.jquery.com/jquery-3.1.1.min.js" integrity="sha256-hVVnYaiADRTO2PzUGmuLJr8BLUSjGIZsDYGmIJLv2b8=" crossorigin="anonymous"></script>
    <script src="js/single.js"></script>
    <script>
        window.fbAsyncInit = function() {
            FB.init({
                appId: '1843052242620434',
                xfbml: true,
                version: 'v2.8'
            });
            FB.AppEvents.logPageView();
        };

        (function(d, s, id) {
            var js, fjs = d.getElementsByTagName(s)[0];
            if (d.getElementById(id)) {
                return;
            }
            js = d.createElement(s);
            js.id = id;
            js.src = "//connect.facebook.net/en_US/sdk.js";
            fjs.parentNode.insertBefore(js, fjs);
        }(document, 'script', 'facebook-jssdk'));

        window.fbAsyncInit = function() {
            FB.init({
                appId: '1843052242620434',
                xfbml: true,
                version: 'v2.8'
            });
            FB.AppEvents.logPageView();
        };

        (function(d, s, id) {
            var js, fjs = d.getElementsByTagName(s)[0];
            if (d.getElementById(id)) {
                return;
            }
            js = d.createElement(s);
            js.id = id;
            js.src = "//connect.facebook.net/en_US/sdk.js";
            fjs.parentNode.insertBefore(js, fjs);
        }(document, 'script', 'facebook-jssdk'));
    </script>
</body>

</html><|MERGE_RESOLUTION|>--- conflicted
+++ resolved
@@ -2,10 +2,9 @@
 <html prefix="og: http://ogp.me/ns#">
 
 <head>
-<<<<<<< HEAD
-    <meta charset="utf-8">
+  <meta charset="utf-8">
     <meta http-equiv="X-UA-Compatible" content="IE=edge">
-    <meta name="description" content="Codeforces Visualizer. Visualize, analyze and compare codeforces user profiles. Compare max/min rating, number of contests participated, max positive rating change, max negative rating change, best position in contest, worst position in contest, number of total solved problem, levels of solved problems, category or tags of solved problems and many more.">
+    <meta name="description" content="Codeforces Visualizer. Visualize, analyze and compare codeforces user profiles. Compare max/min rating, number of contests participated, max positive rating change, max negative rating change, best position in contest, worst position in contest, number of total solved problem, levels of solved problems, category or tags of solved problems and many more. Know how many problems someone solved and lot more">
     <meta name="viewport" content="width=device-width, initial-scale=1.0, minimum-scale=1.0">
     <title>Codeforces Visualizer</title>
     <!-- Open Graph meta -->
@@ -30,35 +29,6 @@
     <link rel="stylesheet" href="https://fonts.googleapis.com/icon?family=Material+Icons">
     <link rel="stylesheet" href="https://code.getmdl.io/1.3.0/material.cyan-light_blue.min.css">
     <link rel="stylesheet" href="styles/style.css">
-=======
-  <meta charset="utf-8">
-  <meta http-equiv="X-UA-Compatible" content="IE=edge">
-  <meta name="description" content="Codeforces Visualizer. Visualize, analyze and compare codeforces user profiles. Compare max/min rating, number of contests participated, max positive rating change, max negative rating change, best position in contest, worst position in contest, number of total solved problem, levels of solved problems, category or tags of solved problems and many more. Know how many problems someone solved and lot more">
-  <meta name="viewport" content="width=device-width, initial-scale=1.0, minimum-scale=1.0">
-  <title>Codeforces Visualizer</title>
-  <!-- Open Graph meta -->
-  <meta property="og:url" content="http://cfviz.netlify.com" />
-  <meta property="og:title" content="Codeforces Visualizer" />
-  <meta property="og:description" content="Visually analyze and compare codeforces user profiles" />
-  <meta property="og:image" content="http://cfviz.netlify.com/images/og.jpg" />
-  <meta property="fb:app_id" content="1843052242620434" />
-  <!-- Add to homescreen for Chrome on Android -->
-  <meta name="mobile-web-app-capable" content="yes">
-  <link rel="icon" sizes="192x192" href="images/android-desktop.png">
-  <!-- Add to homescreen for Safari on iOS -->
-  <meta name="apple-mobile-web-app-capable" content="yes">
-  <meta name="apple-mobile-web-app-status-bar-style" content="black">
-  <meta name="apple-mobile-web-app-title" content="Material Design Lite">
-  <link rel="apple-touch-icon-precomposed" href="images/ios-desktop.png">
-  <!-- Tile icon for Win8 (144x144 + tile color) -->
-  <meta name="msapplication-TileImage" content="images/touch/ms-touch-icon-144x144-precomposed.png">
-  <meta name="msapplication-TileColor" content="#3372DF">
-  <link rel="shortcut icon" href="images/favicon.png">
-  <link rel="stylesheet" href="https://fonts.googleapis.com/css?family=Roboto:regular,bold,italic,thin,light,bolditalic,black,medium&amp;lang=en">
-  <link rel="stylesheet" href="https://fonts.googleapis.com/icon?family=Material+Icons">
-  <link rel="stylesheet" href="https://code.getmdl.io/1.3.0/material.cyan-light_blue.min.css">
-  <link rel="stylesheet" href="styles/style.css">
->>>>>>> fbe7575e
 </head>
 
 <body>
